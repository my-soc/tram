--- conflicted
+++ resolved
@@ -59,11 +59,8 @@
               Export
             </button>
             <div class="dropdown-menu" aria-labelledby="export-dropdown">
-              <a class="dropdown-item btn btn-sm btn-outline-secondary" href="/api/report-export/{{ report.id }}/?format=json&?type=json">JSON</a>
-<<<<<<< HEAD
-=======
+              <a class="dropdown-item btn btn-sm btn-outline-secondary" href="/api/report-export/{{ report.id }}/?type=json">JSON</a>
               <a class="dropdown-item btn btn-sm btn-outline-secondary" href="/api/report-export/{{ report.id }}/?type=docx">DOCX</a>
->>>>>>> 9d55d42a
             </div>
           </div>
           {% if report.document_id is not None %}
