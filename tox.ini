--- conflicted
+++ resolved
@@ -12,17 +12,10 @@
 [testenv:tram]
 description = Run Pytest
 commands =
-<<<<<<< HEAD
-    python -m nltk.downloader punkt
-    python -m nltk.downloader wordnet
-    python -m nltk.downloader omw-1.4
-    pytest --cov=tram --cov-report=xml
-=======
     python -c "import nltk; nltk.download('punkt')"
     python -c "import nltk; nltk.download('wordnet')"
     python -c "import nltk; nltk.download('omw-1.4')"
-    pytest --cov=src/ --cov=src/tram --cov=src/tram/tram/ml --cov=src/tram/tram/management/commands --cov-report=xml
->>>>>>> b5bf8a80
+    pytest --cov=tram --cov-report=xml
 
 [testenv:bandit]
 description = Bandit Security Checks
